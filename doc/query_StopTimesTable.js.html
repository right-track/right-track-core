--- conflicted
+++ resolved
@@ -1,181 +1,181 @@
-<!-- start:source.tmpl.hbs -->
-<!DOCTYPE html>
-<html lang="en">
-<head>
-	<meta charset="utf-8">
-	<meta name="viewport" content="width=device-width">
-		<title>query/StopTimesTable.js</title>
-		<!--[if lt IE 9]>
-		<script src="//html5shiv.googlecode.com/svn/trunk/html5.js"></script>
-		<![endif]-->
-		<link href="https://fonts.googleapis.com/css?family=PT+Mono" rel="stylesheet">
-		<link type="text/css" rel="stylesheet" href="css/bootstrap.min.css">
-		<link type="text/css" rel="stylesheet" href="css/prism.min.css">
-		<link type="text/css" rel="stylesheet" href="css/template.min.css">
-			<style>
-				.page-header,
-				pre.code-toolbar > .toolbar:hover {
-					background-color: #00897B;
-				}
-				.callout-primary,
-				.toc .nav > li > a:hover,
-				.toc .nav > li > a:focus,
-				.toc .nav > li.active > a,
-				.toc .nav > li.active > a:hover,
-				.toc .nav > li.active > a:focus,
-				pre.code-toolbar > .toolbar:hover {
-					border-left-color: #00897B;
-				}
-				pre.code-toolbar > .toolbar:hover {
-					border-bottom-color: #00897B;
-				}
-				.callout-primary h5,
-				.symbol-title.collapsible-symbol .toggle-icon,
-				.breadcrumb li a,
-				.toc .nav > li > a:hover,
-				.toc .nav > li > a:focus,
-				.toc .nav > li.active > a,
-				.toc .nav > li.active > a:hover,
-				.toc .nav > li.active > a:focus {
-					color: #00897B;
-				}
-			</style>
-		<script type="text/javascript">
-			window.TEMPLATE_OPTIONS = {"includeDate":true,"dateFormat":"YYYY-MM-DD","systemName":"Right Track Core","systemSummary":"The core library for the Right Track projects","systemLogo":"","systemColor":"#00897B","navMembers":[{"kind":"class","title":"Classes","summary":"All documented classes."},{"kind":"external","title":"Externals","summary":"All documented external members."},{"kind":"global","title":"Globals","summary":"All documented globals."},{"kind":"mixin","title":"Mixins","summary":"All documented mixins."},{"kind":"interface","title":"Interfaces","summary":"All documented interfaces."},{"kind":"module","title":"Modules","summary":"All documented modules."},{"kind":"namespace","title":"Namespaces","summary":"All documented namespaces."},{"kind":"tutorial","title":"Tutorials","summary":"All available tutorials."}],"footer":"Source Code for Right Track available at <a href='https://github.com/right-track'>GitHub/right-track</a>","copyright":"Copyright &copy; 2021 David Waring and Right Track Contributors","linenums":true,"collapseSymbols":false,"inverseNav":true,"inlineNav":false,"outputSourceFiles":true,"sourceRootPath":null,"disablePackagePath":true,"outputSourcePath":false,"showTableOfContents":true,"showAccessFilter":true,"analytics":null,"methodHeadingReturns":true,"sort":"linenum, longname, version, since","search":true,"favicon":null,"stylesheets":[],"scripts":[],"monospaceLinks":false,"cleverLinks":false};
-			window.DOCLET_TOC_ENABLED = false;
-			window.DOCLET_AFILTER_ENABLED = false;
-		</script>
-</head>
-<body>
-	<!-- start:navbar.hbs -->
-	<header class="navbar navbar-default navbar-fixed-top navbar-inverse">
-		<div class="container">
-			<div class="navbar-header">
-				<a class="navbar-brand" href="index.html">
-					Right Track Core
-				</a>
-				<!-- displayed on small devices -->
-				<button class="navbar-toggle" type="button" data-toggle="collapse" data-target="#topNavigation">
-					<span class="icon-bar"></span>
-					<span class="icon-bar"></span>
-					<span class="icon-bar"></span>
-				</button>
-			</div>
-			<div class="navbar-collapse collapse" id="topNavigation">
-				<ul class="nav navbar-nav">
-								<li class="dropdown">
-									<a href="global.html" class="dropdown-toggle" data-toggle="dropdown">Globals<b class="caret"></b></a>
-									<ul class="dropdown-menu">
-											<li><a href="module-_.html">/</a></li>
-									</ul>
-								</li>
-								<li class="dropdown">
-									<a href="list_class.html" class="dropdown-toggle" data-toggle="dropdown">Classes<b class="caret"></b></a>
-									<ul class="dropdown-menu">
-											<li><a href="About.html">About</a></li>
-											<li><a href="Agency.html">Agency</a></li>
-											<li><a href="DateTime.html">DateTime</a></li>
-											<li><a href="Direction.html">Direction</a></li>
-											<li><a href="Favorite.html">Favorite</a></li>
-											<li><a href="Holiday.html">Holiday</a></li>
-											<li><a href="Link.html">Link</a></li>
-											<li><a href="RightTrackAgency.html">RightTrackAgency</a></li>
-											<li><a href="RightTrackDB.html">RightTrackDB</a></li>
-											<li><a href="RightTrackTransitAgency.html">RightTrackTransitAgency</a></li>
-											<li><a href="Route.html">Route</a></li>
-											<li><a href="Service.html">Service</a></li>
-											<li><a href="ServiceException.html">ServiceException</a></li>
-											<li><a href="Shape.html">Shape</a></li>
-											<li><a href="StationFeed.html">StationFeed</a></li>
-											<li><a href="StationFeedDeparture.html">StationFeedDeparture</a></li>
-											<li><a href="StationFeedDeparturePosition.html">StationFeedDeparturePosition</a></li>
-											<li><a href="StationFeedDepartureStatus.html">StationFeedDepartureStatus</a></li>
-											<li><a href="Stop.html">Stop</a></li>
-											<li><a href="StopTime.html">StopTime</a></li>
-											<li><a href="TransitDivision.html">TransitDivision</a></li>
-											<li><a href="TransitEvent.html">TransitEvent</a></li>
-											<li><a href="TransitFeed.html">TransitFeed</a></li>
-											<li><a href="Trip.html">Trip</a></li>
-											<li><a href="TripSearch.html">TripSearch</a></li>
-											<li><a href="TripSearchResult.html">TripSearchResult</a></li>
-											<li><a href="TripSearchResultSegment.html">TripSearchResultSegment</a></li>
-											<li><a href="TripSearchResultTransfer.html">TripSearchResultTransfer</a></li>
-											<li><a href="VehicleFeed.html">VehicleFeed</a></li>
-											<li><a href="VehicleFeedPosition.html">VehicleFeedPosition</a></li>
-									</ul>
-								</li>
-								<li class="dropdown">
-									<a href="list_module.html" class="dropdown-toggle" data-toggle="dropdown">Modules<b class="caret"></b></a>
-									<ul class="dropdown-menu">
-											<li><a href="module-_.html">/</a></li>
-											<li><a href="module-classes.html">classes</a></li>
-											<li><a href="module-classes_RightTrackAgency.html">classes/RightTrackAgency</a></li>
-											<li><a href="module-classes_RightTrackDB.html">classes/RightTrackDB</a></li>
-											<li><a href="module-classes_RightTrackTransitAgency.html">classes/RightTrackTransitAgency</a></li>
-											<li><a href="module-gtfs.html">gtfs</a></li>
-											<li><a href="module-gtfs_Agency.html">gtfs/Agency</a></li>
-											<li><a href="module-gtfs_Direction.html">gtfs/Direction</a></li>
-											<li><a href="module-gtfs_Route.html">gtfs/Route</a></li>
-											<li><a href="module-gtfs_Service.html">gtfs/Service</a></li>
-											<li><a href="module-gtfs_ServiceException.html">gtfs/ServiceException</a></li>
-											<li><a href="module-gtfs_Shape.html">gtfs/Shape</a></li>
-											<li><a href="module-gtfs_Stop.html">gtfs/Stop</a></li>
-											<li><a href="module-gtfs_StopTime.html">gtfs/StopTime</a></li>
-											<li><a href="module-gtfs_Trip.html">gtfs/Trip</a></li>
-											<li><a href="module-query.html">query</a></li>
-											<li><a href="module-query_about.html">query/about</a></li>
-											<li><a href="module-query_calendar.html">query/calendar</a></li>
-											<li><a href="module-query_directions.html">query/directions</a></li>
-											<li><a href="module-query_holiday.html">query/holiday</a></li>
-											<li><a href="module-query_linegraph.html">query/linegraph</a></li>
-											<li><a href="module-query_links.html">query/links</a></li>
-											<li><a href="module-query_routegraph.html">query/routegraph</a></li>
-											<li><a href="module-query_routes.html">query/routes</a></li>
-											<li><a href="module-query_shapes.html">query/shapes</a></li>
-											<li><a href="module-query_stops.html">query/stops</a></li>
-											<li><a href="module-query_stoptimes.html">query/stoptimes</a></li>
-											<li><a href="module-query_trips.html">query/trips</a></li>
-											<li><a href="module-rt.html">rt</a></li>
-											<li><a href="module-rt_About.html">rt/About</a></li>
-											<li><a href="module-rt_Favorite.html">rt/Favorite</a></li>
-											<li><a href="module-rt_Holiday.html">rt/Holiday</a></li>
-											<li><a href="module-rt_Link.html">rt/Link</a></li>
-											<li><a href="module-search.html">search</a></li>
-											<li><a href="module-search_TripSearch.html">search/TripSearch</a></li>
-											<li><a href="module-search_TripSearchResult.html">search/TripSearchResult</a></li>
-											<li><a href="module-search_TripSearchResultSegment.html">search/TripSearchResultSegment</a></li>
-											<li><a href="module-search_TripSearchResultTransfer.html">search/TripSearchResultTransfer</a></li>
-											<li><a href="module-utils.html">utils</a></li>
-											<li><a href="module-utils_calc.html">utils/calc</a></li>
-											<li><a href="module-utils_DateTime.html">utils/DateTime</a></li>
-									</ul>
-								</li>
-				</ul>
-					<!-- start:lunr-search-navbar.hbs -->
-					<form class="navbar-form navbar-right" role="search">
-						<div class="input-group">
-							<input type="text" class="form-control" placeholder="Search" id="lunr-search-input">
-							<div class="input-group-btn">
-								<button class="btn btn-default" id="lunr-search-submit">
-									<i class="glyphicon glyphicon-search"></i>
-								</button>
-							</div>
-						</div>
-					</form>
-					<!-- start:lunr-search-navbar.hbs -->		</div>
-		</div>
-	</header>
-	<!-- end:navbar.hbs -->		<div class="page-header">
-			<div class="container">
-				<span class="kind">source</span>
-				<h1><span class="name">query/StopTimesTable.js</span></h1>
-			</div>
-		</div>
-	<div class="container content">
-		<div class="row">
-			<div class="col-md-12 main-content">
-		<section class="source-section">
-			<article></article>
+<!-- start:source.tmpl.hbs -->
+<!DOCTYPE html>
+<html lang="en">
+<head>
+	<meta charset="utf-8">
+	<meta name="viewport" content="width=device-width">
+		<title>query/StopTimesTable.js</title>
+		<!--[if lt IE 9]>
+		<script src="//html5shiv.googlecode.com/svn/trunk/html5.js"></script>
+		<![endif]-->
+		<link href="https://fonts.googleapis.com/css?family=PT+Mono" rel="stylesheet">
+		<link type="text/css" rel="stylesheet" href="css/bootstrap.min.css">
+		<link type="text/css" rel="stylesheet" href="css/prism.min.css">
+		<link type="text/css" rel="stylesheet" href="css/template.min.css">
+			<style>
+				.page-header,
+				pre.code-toolbar > .toolbar:hover {
+					background-color: #00897B;
+				}
+				.callout-primary,
+				.toc .nav > li > a:hover,
+				.toc .nav > li > a:focus,
+				.toc .nav > li.active > a,
+				.toc .nav > li.active > a:hover,
+				.toc .nav > li.active > a:focus,
+				pre.code-toolbar > .toolbar:hover {
+					border-left-color: #00897B;
+				}
+				pre.code-toolbar > .toolbar:hover {
+					border-bottom-color: #00897B;
+				}
+				.callout-primary h5,
+				.symbol-title.collapsible-symbol .toggle-icon,
+				.breadcrumb li a,
+				.toc .nav > li > a:hover,
+				.toc .nav > li > a:focus,
+				.toc .nav > li.active > a,
+				.toc .nav > li.active > a:hover,
+				.toc .nav > li.active > a:focus {
+					color: #00897B;
+				}
+			</style>
+		<script type="text/javascript">
+			window.TEMPLATE_OPTIONS = {"includeDate":true,"dateFormat":"YYYY-MM-DD","systemName":"Right Track Core","systemSummary":"The core library for the Right Track projects","systemLogo":"","systemColor":"#00897B","navMembers":[{"kind":"class","title":"Classes","summary":"All documented classes."},{"kind":"external","title":"Externals","summary":"All documented external members."},{"kind":"global","title":"Globals","summary":"All documented globals."},{"kind":"mixin","title":"Mixins","summary":"All documented mixins."},{"kind":"interface","title":"Interfaces","summary":"All documented interfaces."},{"kind":"module","title":"Modules","summary":"All documented modules."},{"kind":"namespace","title":"Namespaces","summary":"All documented namespaces."},{"kind":"tutorial","title":"Tutorials","summary":"All available tutorials."}],"footer":"Source Code for Right Track available at <a href='https://github.com/right-track'>GitHub/right-track</a>","copyright":"Copyright &copy; 2021 David Waring and Right Track Contributors","linenums":true,"collapseSymbols":false,"inverseNav":true,"inlineNav":false,"outputSourceFiles":true,"sourceRootPath":null,"disablePackagePath":true,"outputSourcePath":false,"showTableOfContents":true,"showAccessFilter":true,"analytics":null,"methodHeadingReturns":true,"sort":"linenum, longname, version, since","search":true,"favicon":null,"stylesheets":[],"scripts":[],"monospaceLinks":false,"cleverLinks":false};
+			window.DOCLET_TOC_ENABLED = false;
+			window.DOCLET_AFILTER_ENABLED = false;
+		</script>
+</head>
+<body>
+	<!-- start:navbar.hbs -->
+	<header class="navbar navbar-default navbar-fixed-top navbar-inverse">
+		<div class="container">
+			<div class="navbar-header">
+				<a class="navbar-brand" href="index.html">
+					Right Track Core
+				</a>
+				<!-- displayed on small devices -->
+				<button class="navbar-toggle" type="button" data-toggle="collapse" data-target="#topNavigation">
+					<span class="icon-bar"></span>
+					<span class="icon-bar"></span>
+					<span class="icon-bar"></span>
+				</button>
+			</div>
+			<div class="navbar-collapse collapse" id="topNavigation">
+				<ul class="nav navbar-nav">
+								<li class="dropdown">
+									<a href="global.html" class="dropdown-toggle" data-toggle="dropdown">Globals<b class="caret"></b></a>
+									<ul class="dropdown-menu">
+											<li><a href="module-_.html">/</a></li>
+									</ul>
+								</li>
+								<li class="dropdown">
+									<a href="list_class.html" class="dropdown-toggle" data-toggle="dropdown">Classes<b class="caret"></b></a>
+									<ul class="dropdown-menu">
+											<li><a href="About.html">About</a></li>
+											<li><a href="Agency.html">Agency</a></li>
+											<li><a href="DateTime.html">DateTime</a></li>
+											<li><a href="Direction.html">Direction</a></li>
+											<li><a href="Favorite.html">Favorite</a></li>
+											<li><a href="Holiday.html">Holiday</a></li>
+											<li><a href="Link.html">Link</a></li>
+											<li><a href="RightTrackAgency.html">RightTrackAgency</a></li>
+											<li><a href="RightTrackDB.html">RightTrackDB</a></li>
+											<li><a href="RightTrackTransitAgency.html">RightTrackTransitAgency</a></li>
+											<li><a href="Route.html">Route</a></li>
+											<li><a href="Service.html">Service</a></li>
+											<li><a href="ServiceException.html">ServiceException</a></li>
+											<li><a href="Shape.html">Shape</a></li>
+											<li><a href="StationFeed.html">StationFeed</a></li>
+											<li><a href="StationFeedDeparture.html">StationFeedDeparture</a></li>
+											<li><a href="StationFeedDeparturePosition.html">StationFeedDeparturePosition</a></li>
+											<li><a href="StationFeedDepartureStatus.html">StationFeedDepartureStatus</a></li>
+											<li><a href="Stop.html">Stop</a></li>
+											<li><a href="StopTime.html">StopTime</a></li>
+											<li><a href="TransitDivision.html">TransitDivision</a></li>
+											<li><a href="TransitEvent.html">TransitEvent</a></li>
+											<li><a href="TransitFeed.html">TransitFeed</a></li>
+											<li><a href="Trip.html">Trip</a></li>
+											<li><a href="TripSearch.html">TripSearch</a></li>
+											<li><a href="TripSearchResult.html">TripSearchResult</a></li>
+											<li><a href="TripSearchResultSegment.html">TripSearchResultSegment</a></li>
+											<li><a href="TripSearchResultTransfer.html">TripSearchResultTransfer</a></li>
+											<li><a href="VehicleFeed.html">VehicleFeed</a></li>
+											<li><a href="VehicleFeedPosition.html">VehicleFeedPosition</a></li>
+									</ul>
+								</li>
+								<li class="dropdown">
+									<a href="list_module.html" class="dropdown-toggle" data-toggle="dropdown">Modules<b class="caret"></b></a>
+									<ul class="dropdown-menu">
+											<li><a href="module-_.html">/</a></li>
+											<li><a href="module-classes.html">classes</a></li>
+											<li><a href="module-classes_RightTrackAgency.html">classes/RightTrackAgency</a></li>
+											<li><a href="module-classes_RightTrackDB.html">classes/RightTrackDB</a></li>
+											<li><a href="module-classes_RightTrackTransitAgency.html">classes/RightTrackTransitAgency</a></li>
+											<li><a href="module-gtfs.html">gtfs</a></li>
+											<li><a href="module-gtfs_Agency.html">gtfs/Agency</a></li>
+											<li><a href="module-gtfs_Direction.html">gtfs/Direction</a></li>
+											<li><a href="module-gtfs_Route.html">gtfs/Route</a></li>
+											<li><a href="module-gtfs_Service.html">gtfs/Service</a></li>
+											<li><a href="module-gtfs_ServiceException.html">gtfs/ServiceException</a></li>
+											<li><a href="module-gtfs_Shape.html">gtfs/Shape</a></li>
+											<li><a href="module-gtfs_Stop.html">gtfs/Stop</a></li>
+											<li><a href="module-gtfs_StopTime.html">gtfs/StopTime</a></li>
+											<li><a href="module-gtfs_Trip.html">gtfs/Trip</a></li>
+											<li><a href="module-query.html">query</a></li>
+											<li><a href="module-query_about.html">query/about</a></li>
+											<li><a href="module-query_calendar.html">query/calendar</a></li>
+											<li><a href="module-query_directions.html">query/directions</a></li>
+											<li><a href="module-query_holiday.html">query/holiday</a></li>
+											<li><a href="module-query_linegraph.html">query/linegraph</a></li>
+											<li><a href="module-query_links.html">query/links</a></li>
+											<li><a href="module-query_routegraph.html">query/routegraph</a></li>
+											<li><a href="module-query_routes.html">query/routes</a></li>
+											<li><a href="module-query_shapes.html">query/shapes</a></li>
+											<li><a href="module-query_stops.html">query/stops</a></li>
+											<li><a href="module-query_stoptimes.html">query/stoptimes</a></li>
+											<li><a href="module-query_trips.html">query/trips</a></li>
+											<li><a href="module-rt.html">rt</a></li>
+											<li><a href="module-rt_About.html">rt/About</a></li>
+											<li><a href="module-rt_Favorite.html">rt/Favorite</a></li>
+											<li><a href="module-rt_Holiday.html">rt/Holiday</a></li>
+											<li><a href="module-rt_Link.html">rt/Link</a></li>
+											<li><a href="module-search.html">search</a></li>
+											<li><a href="module-search_TripSearch.html">search/TripSearch</a></li>
+											<li><a href="module-search_TripSearchResult.html">search/TripSearchResult</a></li>
+											<li><a href="module-search_TripSearchResultSegment.html">search/TripSearchResultSegment</a></li>
+											<li><a href="module-search_TripSearchResultTransfer.html">search/TripSearchResultTransfer</a></li>
+											<li><a href="module-utils.html">utils</a></li>
+											<li><a href="module-utils_calc.html">utils/calc</a></li>
+											<li><a href="module-utils_DateTime.html">utils/DateTime</a></li>
+									</ul>
+								</li>
+				</ul>
+					<!-- start:lunr-search-navbar.hbs -->
+					<form class="navbar-form navbar-right" role="search">
+						<div class="input-group">
+							<input type="text" class="form-control" placeholder="Search" id="lunr-search-input">
+							<div class="input-group-btn">
+								<button class="btn btn-default" id="lunr-search-submit">
+									<i class="glyphicon glyphicon-search"></i>
+								</button>
+							</div>
+						</div>
+					</form>
+					<!-- start:lunr-search-navbar.hbs -->		</div>
+		</div>
+	</header>
+	<!-- end:navbar.hbs -->		<div class="page-header">
+			<div class="container">
+				<span class="kind">source</span>
+				<h1><span class="name">query/StopTimesTable.js</span></h1>
+			</div>
+		</div>
+	<div class="container content">
+		<div class="row">
+			<div class="col-md-12 main-content">
+		<section class="source-section">
+			<article></article>
 			<pre class="prettyprint source language-javascript line-numbers"><code class="language-javascript">'use strict';
 
 /**
@@ -429,43 +429,39 @@
   getStopTimesByTrip: getStopTimesByTrip,
   getStopTimeByTripStop: getStopTimeByTripStop,
   clearCache: clearCache
-};</code></pre>
-		</section>
-			</div>
-		</div>
-	</div>
-	<footer>
-				<div class="footer-option">Source Code for Right Track available at <a href='https://github.com/right-track'>GitHub/right-track</a></div>
-				<div class="copyright">Copyright &copy; 2021 David Waring and Right Track Contributors</div>
-<<<<<<< HEAD
-			<div class="generated-by">Documentation generated by <a href="https://github.com/jsdoc3/jsdoc">JSDoc 3.6.7</a> on 2022-03-11 using the <a href="https://github.com/steveush/foodoc">FooDoc template</a>.</div>
-=======
-			<div class="generated-by">Documentation generated by <a href="https://github.com/jsdoc3/jsdoc">JSDoc 3.6.10</a> on 2022-06-29 using the <a href="https://github.com/steveush/foodoc">FooDoc template</a>.</div>
->>>>>>> 59a3e52c
-	</footer>
-	<script src="js/jquery.min.js"></script>
-	<script src="js/bootstrap.min.js"></script>
-	<script src="js/clipboard.min.js"></script>
-	<script src="js/prism.min.js"></script>
-	<script src="js/template.min.js"></script>
-		<!-- start:lunr-search-modal.hbs -->
-		<div class="modal fade" id="lunr-search-modal">
-			<div class="modal-dialog">
-				<div class="modal-content">
-					<div class="modal-header">
-						<button type="button" class="close" data-dismiss="modal" aria-label="Close"><span aria-hidden="true">&times;</span></button>
-						<h4 class="modal-title">Search results</h4>
-					</div>
-					<div class="modal-body" id="lunr-search-body">
-					</div>
-					<div class="modal-footer" id="lunr-search-footer">
-						<button type="button" class="btn btn-default" data-dismiss="modal">Close</button>
-					</div>
-				</div><!-- /.modal-content -->
-			</div><!-- /.modal-dialog -->
-		</div>
-		<!-- end:lunr-search-modal.hbs -->		<script src="js/lunr.min.js"></script>
-	
-</body>
-</html>
+};</code></pre>
+		</section>
+			</div>
+		</div>
+	</div>
+	<footer>
+				<div class="footer-option">Source Code for Right Track available at <a href='https://github.com/right-track'>GitHub/right-track</a></div>
+				<div class="copyright">Copyright &copy; 2021 David Waring and Right Track Contributors</div>
+			<div class="generated-by">Documentation generated by <a href="https://github.com/jsdoc3/jsdoc">JSDoc 3.6.10</a> on 2022-06-29 using the <a href="https://github.com/steveush/foodoc">FooDoc template</a>.</div>
+	</footer>
+	<script src="js/jquery.min.js"></script>
+	<script src="js/bootstrap.min.js"></script>
+	<script src="js/clipboard.min.js"></script>
+	<script src="js/prism.min.js"></script>
+	<script src="js/template.min.js"></script>
+		<!-- start:lunr-search-modal.hbs -->
+		<div class="modal fade" id="lunr-search-modal">
+			<div class="modal-dialog">
+				<div class="modal-content">
+					<div class="modal-header">
+						<button type="button" class="close" data-dismiss="modal" aria-label="Close"><span aria-hidden="true">&times;</span></button>
+						<h4 class="modal-title">Search results</h4>
+					</div>
+					<div class="modal-body" id="lunr-search-body">
+					</div>
+					<div class="modal-footer" id="lunr-search-footer">
+						<button type="button" class="btn btn-default" data-dismiss="modal">Close</button>
+					</div>
+				</div><!-- /.modal-content -->
+			</div><!-- /.modal-dialog -->
+		</div>
+		<!-- end:lunr-search-modal.hbs -->		<script src="js/lunr.min.js"></script>
+	
+</body>
+</html>
 <!-- end:source.tmpl.hbs -->